#!/usr/bin/env python

import os
import hashlib
import contextlib
import pickle
import sqlite3

import logging
log = logging.getLogger('gglsbl')
log.addHandler(logging.NullHandler())

from gglsbl.utils import to_hex

class ThreatList(object):
    """Represents threat list name.
    """
    def __init__(self, threat_type, platform_type, threat_entry_type):
        self.threat_type = threat_type
        self.platform_type = platform_type
        self.threat_entry_type = threat_entry_type

    @classmethod
    def from_api_entry(cls, entry):
        """Construct ThreatList from Google API entry.
        """
        return cls(entry['threatType'], entry['platformType'], entry['threatEntryType'])

    def as_tuple(self):
        return (self.threat_type, self.platform_type, self.threat_entry_type)

    @property
    def redis_key(self):
        return 'THREAT_LIST---' + '--->---'.join(self.as_tuple())

    def __repr__(self):
        return '/'.join(self.as_tuple())


class HashPrefixList(object):
    """Wrapper object for threat list data.
    """
    def __init__(self, prefix_size, raw_hashes):
        self.prefix_size = prefix_size
        self.raw_hashes = raw_hashes

    def __len__(self):
        return int(len(self.raw_hashes) / self.prefix_size)

    def __iter__(self):
        n = self.prefix_size
        return (self.raw_hashes[i:i+n] for i in range(0, len(self.raw_hashes), n))


class SqliteStorage(object):
    """Storage abstraction for local GSB cache"""
    def __init__(self, db_path):
        self.db_path = db_path
        do_init_db = not os.path.isfile(db_path)
        log.info('Opening SQLite DB {}'.format(db_path))
        self.db = sqlite3.connect(db_path)
        if do_init_db:
            log.info('SQLite DB does not exist, initializing')
            self.init_db()
        self.db.cursor().execute('PRAGMA synchronous = 0')

    @contextlib.contextmanager
    def get_cursor(self):
        dbc = self.db.cursor()
        try:
            yield dbc
        finally:
            dbc.close()

    def init_db(self):
        with self.get_cursor() as dbc:
            dbc.execute(
            """CREATE TABLE threat_list (
                threat_type character varying(128) NOT NULL,
                platform_type character varying(128) NOT NULL,
                threat_entry_type character varying(128) NOT NULL,
                client_state character varying(42),
                timestamp timestamp without time zone DEFAULT current_timestamp,
                PRIMARY KEY (threat_type, platform_type, threat_entry_type)
                )"""
            )
            dbc.execute(
            """CREATE TABLE full_hash (
                value BLOB NOT NULL,
                threat_type character varying(128) NOT NULL,
                platform_type character varying(128) NOT NULL,
                threat_entry_type character varying(128) NOT NULL,
                downloaded_at timestamp without time zone DEFAULT current_timestamp,
                expires_at timestamp without time zone NOT NULL DEFAULT current_timestamp,
                malware_threat_type varchar(32),
                PRIMARY KEY (value, threat_type, platform_type, threat_entry_type)
                )"""
            )
            dbc.execute(
            """CREATE TABLE hash_prefix (
                value BLOB NOT NULL,
                cue BLOB NOT NULL,
                threat_type character varying(128) NOT NULL,
                platform_type character varying(128) NOT NULL,
                threat_entry_type character varying(128) NOT NULL,
                timestamp timestamp without time zone DEFAULT current_timestamp,
                negative_expires_at timestamp without time zone NOT NULL DEFAULT current_timestamp,
                PRIMARY KEY (value, threat_type, platform_type, threat_entry_type),
                FOREIGN KEY(threat_type, platform_type, threat_entry_type)
                    REFERENCES threat_list(threat_type, platform_type, threat_entry_type)
                    ON DELETE CASCADE
                )"""
            )
            dbc.execute(
                """CREATE INDEX idx_hash_prefix_cue ON hash_prefix (cue)"""
            )
            dbc.execute(
                """CREATE INDEX idx_hash_prefix_list ON hash_prefix (threat_type, platform_type, threat_entry_type)"""
            )
            dbc.execute(
                """CREATE INDEX idx_full_hash_expires_at ON full_hash (expires_at)"""
            )
            dbc.execute(
                """CREATE INDEX idx_full_hash_value ON full_hash (value)"""
            )
        self.db.commit()

    def lookup_full_hashes(self, hash_values):
        "Query DB to see if hash is blacklisted"
        q = '''SELECT threat_type,platform_type,threat_entry_type, expires_at < current_timestamp AS has_expired
                FROM full_hash WHERE value IN ({})
        '''
        output = []
        with self.get_cursor() as dbc:
            dbc.execute(q.format(','.join(['?']*len(hash_values))), [sqlite3.Binary(hv) for hv in hash_values])
            for h in dbc.fetchall():
                threat_type, platform_type, threat_entry_type, has_expired = h
                threat_list = ThreatList(threat_type, platform_type, threat_entry_type)
                output.append((threat_list, has_expired))
        return output

    def lookup_hash_prefix(self, cues):
        """Lookup hash prefixes by cue (first 4 bytes of hash)

        Returns a tuple of (value, negative_cache_expired).
        """
        q = '''SELECT value, MAX(negative_expires_at < current_timestamp) AS negative_cache_expired
                FROM hash_prefix WHERE cue IN ({}) GROUP BY 1
        '''
        output = []
        with self.get_cursor() as dbc:
            dbc.execute(q.format(','.join(['?'] * len(cues))), [sqlite3.Binary(cue) for cue in cues])
            for h in dbc.fetchall():
                value, negative_cache_expired = h
                output.append((bytes(value), negative_cache_expired))
        return output

    def store_full_hash(self, threat_list, hash_value, cache_duration, malware_threat_type):
        "Store full hash found for the given hash prefix"

        log.info('Storing full hash {} to list {} with cache duration {}'.format(to_hex(hash_value), str(threat_list), cache_duration))
        qi = '''INSERT OR IGNORE INTO full_hash
                    (value, threat_type, platform_type, threat_entry_type, malware_threat_type, downloaded_at)
                VALUES
                    (?, ?, ?, ?, ?, current_timestamp)
        '''
        qu = "UPDATE full_hash SET expires_at=datetime(current_timestamp, '+{} SECONDS') \
            WHERE value=? AND threat_type=? AND platform_type=? AND threat_entry_type=?"

        i_parameters = [sqlite3.Binary(hash_value), threat_list.threat_type,
                    threat_list.platform_type, threat_list.threat_entry_type, malware_threat_type]
        u_parameters = [sqlite3.Binary(hash_value), threat_list.threat_type,
                    threat_list.platform_type, threat_list.threat_entry_type]

        with self.get_cursor() as dbc:
            dbc.execute(qi, i_parameters)
            dbc.execute(qu.format(int(cache_duration)), u_parameters)
        self.db.commit()

    def delete_hash_prefix_list(self, threat_list):
        q = '''DELETE FROM hash_prefix
                    WHERE threat_type=? AND platform_type=? AND threat_entry_type=?
        '''
        parameters = [threat_list.threat_type, threat_list.platform_type, threat_list.threat_entry_type]
        with self.get_cursor() as dbc:
            dbc.execute(q, parameters)
        self.db.commit()

    def cleanup_full_hashes(self, keep_expired_for=60*60*12):
        """Remove long expired full_hash entries.
        """
        q = '''DELETE FROM full_hash WHERE expires_at=datetime(current_timestamp, '{} SECONDS')
        '''
        log.info('Cleaning up full_hash entries expired more than {} seconds ago.'.format(keep_expired_for))
        with self.get_cursor() as dbc:
            dbc.execute(q.format(int(keep_expired_for)))
        self.db.commit()

    def update_hash_prefix_expiration(self, prefix_value, negative_cache_duration):
        q = """UPDATE hash_prefix SET negative_expires_at=datetime(current_timestamp, '+{} SECONDS')
            WHERE value=?"""
        parameters = [sqlite3.Binary(prefix_value)]
        with self.get_cursor() as dbc:
            dbc.execute(q.format(int(negative_cache_duration)), parameters)
        self.db.commit()

    def get_threat_lists(self):
        """Get a list of known threat lists.
        """
        q = '''SELECT threat_type,platform_type,threat_entry_type FROM threat_list'''
        output = []
        with self.get_cursor() as dbc:
            dbc.execute(q)
            for h in dbc.fetchall():
                threat_type, platform_type, threat_entry_type = h
                threat_list = ThreatList(threat_type, platform_type, threat_entry_type)
                output.append(threat_list)
        return output

    def get_client_state(self):
        """Get a dict of known threat lists including clientState values.
        """
        q = '''SELECT threat_type,platform_type,threat_entry_type,client_state FROM threat_list'''
        output = {}
        with self.get_cursor() as dbc:
            dbc.execute(q)
            for h in dbc.fetchall():
                threat_type, platform_type, threat_entry_type, client_state = h
                threat_list_tuple = (threat_type, platform_type, threat_entry_type)
                output[threat_list_tuple] = client_state
        return output

    def add_threat_list(self, threat_list):
        """Add threat list entry if it does not exist.
        """
        q = '''INSERT OR IGNORE INTO threat_list
                    (threat_type, platform_type, threat_entry_type, timestamp)
                VALUES
                    (?, ?, ?, current_timestamp)
        '''
        params = [threat_list.threat_type, threat_list.platform_type, threat_list.threat_entry_type]
        with self.get_cursor() as dbc:
            dbc.execute(q, params)
        self.db.commit()

    def delete_threat_list(self, threat_list):
        """Delete threat list entry.
        """
        log.info('Deleting cached threat list "{}"'.format(repr(threat_list)))
        q = '''DELETE FROM threat_list
                    WHERE threat_type=? AND platform_type=? AND threat_entry_type=?
        '''
        params = [threat_list.threat_type, threat_list.platform_type, threat_list.threat_entry_type]
        with self.get_cursor() as dbc:
            dbc.execute(q, params)
        self.db.commit()

    def update_threat_list_client_state(self, client_state):
        log.info('Setting client_state in Sqlite')
        q = '''UPDATE threat_list SET timestamp=current_timestamp, client_state=?
            WHERE threat_type=? AND platform_type=? AND threat_entry_type=?'''
        with self.get_cursor() as dbc:
            for threat_list, tl_client_state in client_state.items():
                params = [tl_client_state, threat_list.threat_type, threat_list.platform_type, threat_list.threat_entry_type]
                dbc.execute(q, params)
        self.db.commit()

    def hash_prefix_list_checksum(self, threat_list):
        """Returns SHA256 checksum for alphabetically-sorted concatenated list of hash prefixes
        """
        q = '''SELECT value FROM hash_prefix
                WHERE threat_type=? AND platform_type=? AND threat_entry_type=?
                ORDER BY value
        '''
        params = [threat_list.threat_type, threat_list.platform_type, threat_list.threat_entry_type]
        with self.get_cursor() as dbc:
            dbc.execute(q, params)
            all_hashes = b''.join([ bytes(h[0]) for h in dbc.fetchall() ])
            checksum = hashlib.sha256(all_hashes).digest()
        return checksum

    def populate_hash_prefix_list(self, threat_list, hash_prefix_list):
        log.info('Storing {} entries of hash prefix list {}'.format(len(hash_prefix_list), str(threat_list)))
        q = '''INSERT INTO hash_prefix
                    (value, cue, threat_type, platform_type, threat_entry_type, timestamp)
                VALUES
                    (?, ?, ?, ?, ?, current_timestamp)
        '''
        with self.get_cursor() as dbc:
            records = [[sqlite3.Binary(prefix_value), sqlite3.Binary(prefix_value[0:4]), threat_list.threat_type,
                        threat_list.platform_type, threat_list.threat_entry_type] for prefix_value in hash_prefix_list]
            dbc.executemany(q, records)
        #self.db.commit()

    def get_hash_prefix_values_to_remove(self, threat_list, indices):
        log.info('Removing {} records from threat list "{}"'.format(len(indices), str(threat_list)))
        indices = set(indices)
        q = '''SELECT value FROM hash_prefix
                WHERE threat_type=? AND platform_type=? AND threat_entry_type=?
                ORDER BY value
        '''
        params = [threat_list.threat_type, threat_list.platform_type, threat_list.threat_entry_type]
        values_to_remove = []
        with self.get_cursor() as dbc:
            dbc.execute(q, params)
            i = 0
            for h in dbc.fetchall():
                v = bytes(h[0])
                if i in indices:
                    values_to_remove.append(v)
                i += 1
        return values_to_remove

    def remove_hash_prefix_indices(self, threat_list, indices):
        """Remove records matching idices from a lexicographically-sorted local threat list.
        """
        batch_size = 40
        q = '''DELETE FROM hash_prefix
                WHERE threat_type=? AND platform_type=? AND threat_entry_type=? AND value IN ({})
        '''
        prefixes_to_remove = self.get_hash_prefix_values_to_remove(threat_list, indices)
        with self.get_cursor() as dbc:
            for i in range(0, len(prefixes_to_remove), batch_size):
                remove_batch = prefixes_to_remove[i:(i+batch_size)]
                params = [threat_list.threat_type, threat_list.platform_type, threat_list.threat_entry_type] + \
                                [sqlite3.Binary(b) for b in remove_batch]
                dbc.execute(q.format(','.join(['?'] * len(remove_batch))), params)

    def dump_hash_prefix_values(self):
        """Export all hash prefix values.

        Returns a list of known hash prefix values
        """
        q = '''SELECT distinct value from hash_prefix'''
        output = []
        with self.get_cursor() as dbc:
            dbc.execute(q)
            output = [bytes(r[0]) for r in dbc.fetchall()]
        return output

    def total_cleanup(self):
        "Reset local cache"
        with self.get_cursor() as dbc:
            q = 'DROP TABLE threat_list'
            dbc.execute(q)
            q = 'DROP TABLE hash_prefix'
            dbc.execute(q)
            q = 'DROP TABLE full_prefix'
            dbc.execute(q)
        self.db.commit()
        self.init_db()


class CachedSqliteStorage(SqliteStorage):
    cue_key = 'HASH_PREFIX_CUES'
    prefix_key = 'HASH_PREFIXES'
    client_state_key = 'THREAT_LIST_CLIENT_STATE'

    def __init__(self, db_path, redis_host):
        import redis # import only if Redis is going to be used
        self._redis = redis.StrictRedis(host=redis_host)
        self._redis.ping()
        super(CachedSqliteStorage, self).__init__(db_path=db_path)

    def store_full_hash(self, threat_list, hash_value, cache_duration, malware_threat_type):
<<<<<<< HEAD
        redis_key = 'FULL_HASH_{}'.format(to_hex(hash_value))
        self._redis.lpush(redis_key, pickle.dumps(threat_list.as_tuple()))
        self._redis.expire(redis_key, cache_duration)
=======
        self._redis.lpush(str(hash_value), pickle.dumps(threat_list.as_tuple()))
        self._redis.expire(str(hash_value), cache_duration)
>>>>>>> 101f9500

    def lookup_full_hashes(self, hash_values):
        rv = []
        for hash_value in hash_values:
<<<<<<< HEAD
            redis_key = 'FULL_HASH_{}'.format(to_hex(hash_value))
            for entry in self._redis.lrange(redis_key, 0, -1):
=======
            for entry in self._redis.lrange(str(hash_value), 0, -1):
>>>>>>> 101f9500
                rv.append((ThreatList(*pickle.loads(entry)), False))
        return rv

    def get_client_state(self):
        client_state_v = self._redis.get(self.client_state_key)
        if client_state_v:
            return pickle.loads(client_state_v)
        log.warning("Threat list client state does not exist in Redis. Copying from Sqlite.")
        sqlite_client_state = super(CachedSqliteStorage, self).get_client_state()
        self._redis.set(self.client_state_key, pickle.dumps(sqlite_client_state))
        client_state = self._redis.get(self.client_state_key)
        return pickle.loads(client_state)

    def update_threat_list_client_state(self, client_state):
        super(CachedSqliteStorage, self).update_threat_list_client_state(client_state)
        log.info('Updating client state in Redis.')
        p = self._redis.pipeline()
        p.set(self.client_state_key, pickle.dumps(dict([(k.as_tuple(),v) for k,v in client_state.items()])), ex=60*60*24*7)
        log.info('Copying hash prefix values to Redis')
        p.delete(self.cue_key)
        p.delete(self.prefix_key)
        hash_prefix_values = super(CachedSqliteStorage, self).dump_hash_prefix_values()
        log.info('Filling pipeline with prefixes')
        long_prefixes = {}
        for v in hash_prefix_values:
            if len(v) == 4:
                p.sadd(self.prefix_key, v)
            else: # same cue may match several prefixes
                cue = v[0:4]
                if cue not in long_prefixes:
                    long_prefixes[cue] = []
                long_prefixes[cue].append(v)
        log.info('Filling pipeline with longer prefixes')
        for cue, prefixes in long_prefixes.items():
            p.hset(self.cue_key, cue, pickle.dumps(prefixes))
        p.expire(self.cue_key, 60*60*24*7)
        p.expire(self.prefix_key, 60*60*24*7)
        log.info('Pushing pipeline to Redis')
        p.execute()
        log.info('Finished updating hash prefix list.')

    def update_hash_prefix_expiration(self, prefix_value, negative_cache_duration):
        """Update expiration for hash prefixes which match recently fetched full hash.
        """
        redis_key = "HASH_PREFIX_NEGATIVE_CACHE_{}".format(to_hex(prefix_value))
        self._redis.set(redis_key, True, ex=negative_cache_duration)

<<<<<<< HEAD
    def lookup_hash_prefix(self, cues):
        """Get the list of matching hash prefixes.

        Returns a list of tuples (hash_prefix_value, has_expired)
        """
        matching_prefixes = []
        for cue in set(cues):
            if self._redis.sismember(self.prefix_key, cue):
                matching_prefixes.append(cue)
        for v in self._redis.hmget(self.cue_key, cues):
            if v is not None:
                matching_prefixes.extend(pickle.loads(v))
        if not matching_prefixes:
            return []
        output = []
        for prefix_value in matching_prefixes:
            redis_key = "HASH_PREFIX_NEGATIVE_CACHE_{}".format(to_hex(prefix_value))
            negative_cache_expired = not bool(self._redis.get(redis_key))
            output.append((prefix_value, negative_cache_expired))
        return output
=======
    def get_client_state(self):
        client_state_v = self._redis.get("THREAT_LIST_CLIENT_STATE")
        if client_state_v:
            return pickle.loads(client_state_v)
        log.warning("Threat list client state does not exist in Redis. Copying from Sqlite.")
        sqlite_client_state = super(CachedSqliteStorage, self).get_client_state()
        self._redis.set("THREAT_LIST_CLIENT_STATE", pickle.dumps(sqlite_client_state))
        client_state = self._redis.get("THREAT_LIST_CLIENT_STATE")
        return pickle.loads(client_state)

    def update_threat_list_client_state(self, client_state):
        super(CachedSqliteStorage, self).update_threat_list_client_state(client_state)
        log.info('Updating client state in Redis.')
        self._redis.set("THREAT_LIST_CLIENT_STATE", pickle.dumps(client_state))

    def update_hash_prefix_expiration(self, threat_list, prefix_value, negative_cache_duration):
        """Update expiration for hash prefixes which match recently fetched full hash.
        """
        rv = super(CachedSqliteStorage, self).update_hash_prefix_expiration(threat_list, prefix_value, negative_cache_duration)
        return rv

    def populate_hash_prefix_list(self, threat_list, hash_prefix_list):
        super(CachedSqliteStorage, self).populate_hash_prefix_list(threat_list, hash_prefix_list)
>>>>>>> 101f9500
<|MERGE_RESOLUTION|>--- conflicted
+++ resolved
@@ -363,24 +363,15 @@
         super(CachedSqliteStorage, self).__init__(db_path=db_path)
 
     def store_full_hash(self, threat_list, hash_value, cache_duration, malware_threat_type):
-<<<<<<< HEAD
         redis_key = 'FULL_HASH_{}'.format(to_hex(hash_value))
         self._redis.lpush(redis_key, pickle.dumps(threat_list.as_tuple()))
         self._redis.expire(redis_key, cache_duration)
-=======
-        self._redis.lpush(str(hash_value), pickle.dumps(threat_list.as_tuple()))
-        self._redis.expire(str(hash_value), cache_duration)
->>>>>>> 101f9500
 
     def lookup_full_hashes(self, hash_values):
         rv = []
         for hash_value in hash_values:
-<<<<<<< HEAD
             redis_key = 'FULL_HASH_{}'.format(to_hex(hash_value))
             for entry in self._redis.lrange(redis_key, 0, -1):
-=======
-            for entry in self._redis.lrange(str(hash_value), 0, -1):
->>>>>>> 101f9500
                 rv.append((ThreatList(*pickle.loads(entry)), False))
         return rv
 
@@ -428,7 +419,6 @@
         redis_key = "HASH_PREFIX_NEGATIVE_CACHE_{}".format(to_hex(prefix_value))
         self._redis.set(redis_key, True, ex=negative_cache_duration)
 
-<<<<<<< HEAD
     def lookup_hash_prefix(self, cues):
         """Get the list of matching hash prefixes.
 
@@ -449,7 +439,7 @@
             negative_cache_expired = not bool(self._redis.get(redis_key))
             output.append((prefix_value, negative_cache_expired))
         return output
-=======
+
     def get_client_state(self):
         client_state_v = self._redis.get("THREAT_LIST_CLIENT_STATE")
         if client_state_v:
@@ -472,5 +462,4 @@
         return rv
 
     def populate_hash_prefix_list(self, threat_list, hash_prefix_list):
-        super(CachedSqliteStorage, self).populate_hash_prefix_list(threat_list, hash_prefix_list)
->>>>>>> 101f9500
+        super(CachedSqliteStorage, self).populate_hash_prefix_list(threat_list, hash_prefix_list)