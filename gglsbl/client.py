--- conflicted
+++ resolved
@@ -32,17 +32,6 @@
         response = self.prefixListProtocolClient.retrieveMissingChunks(existing_chunks=existing_chunks)
         if response.reset_required:
             self.storage.total_cleanup()
-<<<<<<< HEAD
-
-        self.storage.del_add_chunks(response.del_add_chunks)
-        self.storage.del_sub_chunks(response.del_sub_chunks)
-        for chunk in response.chunks:
-            if self.storage.chunk_exists(chunk):
-                log.debug('chunk #%d of type %s exists in stored list %s, skipping',
-                    chunk.chunk_number, chunk.chunk_type, chunk.list_name)
-                continue
-            self.storage.store_chunk(chunk)
-=======
         try:
             for chunk_type, v in response.del_chunks.items():
                 for list_name, chunk_numbers in v.items():
@@ -56,7 +45,6 @@
         except:
             self.storage.db.rollback()
             raise
->>>>>>> 875b7111
 
     def sync_full_hashes(self, hash_prefix):
         "Sync full hashes starting with hash_prefix from remote server"
